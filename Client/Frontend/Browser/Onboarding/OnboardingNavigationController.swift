--- conflicted
+++ resolved
@@ -66,21 +66,12 @@
     
     private(set) var onboardingType: OnboardingType?
     
-<<<<<<< HEAD
-    init?(profile: Profile, onboardingType: OnboardingType, theme: Theme) {
-=======
-    convenience init?(profile: Profile, onboardingType: OnboardingType) {
->>>>>>> 043247ac
+    convenience init?(profile: Profile, onboardingType: OnboardingType, theme: Theme) {
         guard let firstScreen = onboardingType.screens.first else { return nil }
         
-<<<<<<< HEAD
         let firstViewController = firstScreen.viewController(with: profile, theme: theme)
-        super.init(rootViewController: firstViewController)
-=======
-        let firstViewController = firstScreen.viewController(with: profile)
         self.init(rootViewController: firstViewController)
         self.onboardingType = onboardingType
->>>>>>> 043247ac
         firstViewController.delegate = self
         
         isNavigationBarHidden = true
