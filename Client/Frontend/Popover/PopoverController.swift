/* This Source Code Form is subject to the terms of the Mozilla Public
 * License, v. 2.0. If a copy of the MPL was not distributed with this
 * file, You can obtain one at http://mozilla.org/MPL/2.0/. */

import Foundation
import UIKit
import pop
import SnapKit

extension UILayoutPriority {
    /// The priority used for the container view's width & height when using ContentSizeBehavior.preferredContentSize
    /// or ContentSizeBehavior.fixedSize.
    ///
    /// Must be higher than `UILayoutPriority.defaultHigh` or width/height constraints with be ignored
    fileprivate static let popoverPreferredOrFixedSize = UILayoutPriority(rawValue: 850.0)
}

/// A popover which presents a `UIViewController` from a point of origin
///
/// - note: You must use `present(from:on:)` from an instantiated `PopoverController` to present a popover. Presenting
/// another way will result in undefined behavior
class PopoverController: UIViewController {
    
    /// The preferred popover width when using `ContentSizeBehavior.preferredContentSize` or
    /// `ContentSizeBehavior.fixedSize`
    static let preferredPopoverWidth: CGFloat = 320.0
    
    /// Defines the behavior of the arrow direction and how the popover presents itself
    enum ArrowDirectionBehavior {
        /// Determines the direction of the popover based on the origin of the popover
        ///
        /// If the y origin of the popover is more than halfway to the bottom of the presenting view controller, it will
        /// attempt to present with the arrow pointing down, The same is true but opposite logic for if the y origin is less
        /// than half the height
        case automatic
        /// Forces a specific arrow direction regardless of the origin and content height
        case forcedDirection(ArrowDirection)
    }
    
    /// Defines the behavior of how the popover sizes itself to fit the content
    enum ContentSizeBehavior {
        /// The popover content view's size will be tied to the content controller view's size
        case autoLayout
        /// The popover will size itself based on `UIViewController.preferredContentSize`
        case preferredContentSize
        /// The popover content view will be fixed to a given size
        case fixedSize(CGSize)
    }
    
    /// Outer margins around the presented popover to the edge of the screen (or safe area)
    var outerMargins = UIEdgeInsets(top: 10.0, left: 10.0, bottom: 10.0, right: 10.0)
    
    /// Whether or not to automatically add a margins when the popover is presented so the user can dismiss it more
    /// easily.
    ///
    /// Currently this only adds a bottom-margin for portrait presentations where the popover is being presented
    /// from the top of the screen
    var addsConvenientDismissalMargins = true
    
    /// The amount of space to add for convenient dismissals
    var convenientDismissalMargin: CGFloat = 80.0
    
    /// The distance from the popover arrow to the origin view
    var arrowDistance: CGFloat = -5.0
    
    /// The arrow direction behavior for this popover
    var arrowDirectionBehavior: ArrowDirectionBehavior = .automatic
    
    /// Whether or not to automatically dismiss the popup when the device orientation changes
    var dismissesOnOrientationChanged = true
    
<<<<<<< HEAD
    /// Defines the desired color for the entire popup menu
    /// Child controller may specify their own `backgroundColor`, however arrow/carrot color is also handled here
    var color: UIColor? {
        didSet {
            containerView.color = color
        }
    }
=======
    /// Allows the presenter to know when the popover was dismissed by some gestural action.
    var popoverDidDismiss: ((_ popoverController: PopoverController) -> Void)?
>>>>>>> 94c26b1d
    
    let contentSizeBehavior: ContentSizeBehavior
    
    private var containerViewHeightConstraint: NSLayoutConstraint?
    private var containerViewWidthConstraint: NSLayoutConstraint?
    
    /// Create a popover displaying a content controller
    init(contentController: UIViewController & PopoverContentComponent, contentSizeBehavior: ContentSizeBehavior = .autoLayout) {
        self.contentController = contentController
        self.contentSizeBehavior = contentSizeBehavior
        
        super.init(nibName: nil, bundle: nil)
        
        if let navigationController = contentController as? UINavigationController {
            if case .autoLayout = contentSizeBehavior {
                assertionFailure("`autoLayout` content size behavior is not supported with UINavigationController, please use `preferredContentSize` or `fixedSize`")
            }
            navigationController.delegate = self
            navigationController.interactivePopGestureRecognizer?.delegate = self
        }
        
        self.modalPresentationStyle = .overFullScreen
        self.transitioningDelegate = self
    }
    
    deinit {
        NotificationCenter.default.removeObserver(self)
    }
    
    @available(*, unavailable)
    required init?(coder aDecoder: NSCoder) {
        fatalError()
    }
    
    override func viewDidLoad() {
        super.viewDidLoad()
        
        backgroundOverlayView.backgroundColor = UIColor(white: 0.0, alpha: 0.2)
        backgroundOverlayView.addGestureRecognizer(UITapGestureRecognizer(target: self, action: #selector(tappedBackgroundOverlay(_:))))
        
        let pan = UIPanGestureRecognizer(target: self, action: #selector(pannedPopover(_:)))
        pan.delegate = self
        view.addGestureRecognizer(pan)
        
        containerView.translatesAutoresizingMaskIntoConstraints = false
        
        view.addSubview(backgroundOverlayView)
        view.addSubview(containerView)
        
        backgroundOverlayView.snp.makeConstraints { make in
            make.edges.equalTo(self.view)
        }
        
        addChild(contentController)
        containerView.contentView.addSubview(contentController.view)
        contentController.didMove(toParent: self)
        
        switch contentSizeBehavior {
        case .autoLayout:
            contentController.view.snp.makeConstraints { make in
                make.edges.equalTo(self.containerView.contentView)
            }
        case .preferredContentSize:
            containerViewHeightConstraint = containerView.heightAnchor.constraint(equalToConstant: contentController.preferredContentSize.height + PopoverUX.arrowSize.height)
            containerViewHeightConstraint?.priority = .popoverPreferredOrFixedSize
            containerViewHeightConstraint?.isActive = true
            
            containerViewWidthConstraint = containerView.widthAnchor.constraint(equalToConstant: contentController.preferredContentSize.width)
            containerViewWidthConstraint?.priority = .popoverPreferredOrFixedSize
            containerViewWidthConstraint?.isActive = true
            
        case .fixedSize(let size):
            containerViewHeightConstraint = containerView.heightAnchor.constraint(equalToConstant: size.height + PopoverUX.arrowSize.height)
            containerViewHeightConstraint?.priority = .popoverPreferredOrFixedSize
            containerViewHeightConstraint?.isActive = true
            
            containerViewWidthConstraint = containerView.widthAnchor.constraint(equalToConstant: size.width)
            containerViewWidthConstraint?.priority = .popoverPreferredOrFixedSize
            containerViewWidthConstraint?.isActive = true
        }
    }
    
    override var preferredStatusBarStyle: UIStatusBarStyle {
        return .lightContent
    }
    
    override func viewDidLayoutSubviews() {
        super.viewDidLayoutSubviews()
        
        switch contentSizeBehavior {
        case .preferredContentSize, .fixedSize(_):
            containerView.layoutIfNeeded()
            if contentController.extendEdgeIntoArrow {
                contentController.view.frame = containerView.contentView.bounds
                break
            }
            var rect = containerView.contentView.bounds
            rect.size.height -= PopoverUX.arrowSize.height
            if containerView.arrowDirection == .up {
                rect.origin.y = PopoverUX.arrowSize.height
            }
            contentController.view.frame = rect
            
        case .autoLayout:
            // Layout handled through constraints
            break
        }
    }
    
    // MARK: - UI
    
    private(set) var contentController: UIViewController & PopoverContentComponent
    
    private let containerView = ContainerView()
    
    private let backgroundOverlayView = UIView()
    
    override func preferredContentSizeDidChange(forChildContentContainer container: UIContentContainer) {
        if self.isBeingPresented {
            return
        }
        if case .preferredContentSize = contentSizeBehavior {
            var size = container.preferredContentSize
            if size == .zero {
                // Do nothing, keep it whatever it is currently
                return
            }
            
            size.width = min(size.width, UIScreen.main.bounds.width - outerMargins.left - outerMargins.right)
            size.height = min(size.height, UIScreen.main.bounds.height - containerView.frame.origin.y - view.safeAreaInsets.bottom - arrowDistance)
            if contentController.view.bounds.size == size { return }
            
            contentController.view.setNeedsLayout()
            self.containerViewHeightConstraint?.springAnimate(property: kPOPLayoutConstraintConstant, key: "constant") { animation, _ in
                animation.toValue = size.height + PopoverUX.arrowSize.height
                animation.animationDidApplyBlock = { _ in
                    if let nc = self.contentController as? UINavigationController {
                        nc.view.setNeedsLayout()
                        nc.view.layoutIfNeeded()
                        nc.viewControllers.filter { $0.isViewLoaded }.forEach { $0.view.frame = nc.view.bounds }
                    }
                }
            }
            self.containerViewWidthConstraint?.springAnimate(property: kPOPLayoutConstraintConstant, key: "constant") { animation, _ in
                animation.toValue = size.width
            }
        }
    }
    
    // MARK: - Presentation
    
    /// Context around the popover presenation
    private struct PresentationContext {
        /// Which view the popover is originating from
        var originView: UIView
        /// The origin's view center in the presenting view controller's coordinate system
        var convertedOriginViewCenter: CGPoint
        /// The initial size of the popover during presentation
        var presentedSize: CGSize
    }
    
    private var presentationContext: PresentationContext?
    
    /// Generate the anchor point delta based on the center of the origin view and the size of the container
    private func anchorPointDelta(from context: PresentationContext, popoverRect rect: CGRect) -> CGPoint {
        var deltaY = rect.height / 2.0
        if containerView.arrowDirection == .up {
            deltaY *= -1
        }
        
        return CGPoint(
            x: context.convertedOriginViewCenter.x - rect.midX,
            y: deltaY
        )
    }
    
    /// Presents the popover from a specific view's region
    ///
    /// - parameter view: The view to have the popover present from (scaling from the location of this view)
    /// - parameter viewController: The view controller to present this popover on
    func present(from view: UIView, on viewController: UIViewController) {
        let convertedOriginViewCenter = viewController.view.convert(view.center, from: view.superview)
        
        switch arrowDirectionBehavior {
        case .automatic:
            if convertedOriginViewCenter.y >= viewController.view.bounds.height / 2.0 {
                containerView.arrowDirection = .down
            } else {
                containerView.arrowDirection = .up
            }
        case .forcedDirection(let direction):
            containerView.arrowDirection = direction
        }
        
        if contentController.extendEdgeIntoArrow {
            switch containerView.arrowDirection {
            case .up:
                contentController.additionalSafeAreaInsets = UIEdgeInsets(top: PopoverUX.arrowSize.height, left: 0, bottom: 0, right: 0)
            case .down:
                contentController.additionalSafeAreaInsets = UIEdgeInsets(top: 0, left: 0, bottom: PopoverUX.arrowSize.height, right: 0)
            }
        }
        
        let isPortrait = UIDevice.current.orientation.isPortrait
        if addsConvenientDismissalMargins && isPortrait && containerView.arrowDirection == .up && outerMargins.bottom < convenientDismissalMargin {
            outerMargins.bottom = convenientDismissalMargin
        }
        
        let constrainedWidth = viewController.view.bounds.width - outerMargins.left - outerMargins.right
        let contentSize: CGSize
        
        switch contentSizeBehavior {
        case .autoLayout:
            contentSize = contentController.view.systemLayoutSizeFitting(CGSize(width: constrainedWidth, height: viewController.view.bounds.height - outerMargins.top - outerMargins.bottom))
        case .preferredContentSize:
            contentSize = contentController.preferredContentSize
        case .fixedSize(let size):
            contentSize = size
        }
        
        presentationContext = PresentationContext(
            originView: view,
            convertedOriginViewCenter: convertedOriginViewCenter,
            presentedSize: contentSize
        )
        
        viewController.present(self, animated: true)
    }
    
    override func viewWillTransition(to size: CGSize, with coordinator: UIViewControllerTransitionCoordinator) {
        super.viewWillTransition(to: size, with: coordinator)
        
        if dismissesOnOrientationChanged {
            dismiss(animated: true)
        }
    }
}

// MARK: - Actions
extension PopoverController {
    
    @objc private func tappedBackgroundOverlay(_ tap: UITapGestureRecognizer) {
        if tap.state == .ended {
            if contentController.popoverShouldDismiss(self) {
                dismiss(animated: true)
                // Not sure if we want this after dismissal completes or right away. Could always create a
                // `popoverWillDismiss` to put before and `did` after
                popoverDidDismiss?(self)
            }
        }
    }
    
    @objc private func pannedPopover(_ pan: UIPanGestureRecognizer) {
        func _computedOffsetBasedOnRubberBandingResistance(distance x: CGFloat, constant c: CGFloat = 0.55, dimension d: CGFloat) -> CGFloat {
            /*
             f(x, d, c) = (x * d * c) / (d + c * x)
             
             where,
             x – distance from the edge
             c – constant (UIScrollView uses 0.55)
             d – dimension, either width or height
             */
            return (x * d * c) / (d + c * x)
        }
        
        guard let context = presentationContext else { return }
        
        var scale: CGFloat
        let rotationPercent: CGFloat
        
        switch containerView.arrowDirection {
        case .up:
            scale = 1.0 - (-pan.translation(in: pan.view).y / containerView.bounds.height)
            rotationPercent = -pan.translation(in: pan.view).x / containerView.bounds.width
        case .down:
            scale = 1.0 - pan.translation(in: pan.view).y / containerView.bounds.height
            rotationPercent = pan.translation(in: pan.view).x / containerView.bounds.width
        }
        
        scale = max(0.0, scale)
        if scale > 1 {
            scale = 1.0 + _computedOffsetBasedOnRubberBandingResistance(
                distance: scale - 1.0,
                constant: 0.15,
                dimension: containerView.bounds.height
            )
        }
        
        let rotation = _computedOffsetBasedOnRubberBandingResistance(
            distance: rotationPercent * (CGFloat.pi / 2.0),
            constant: 0.4,
            dimension: containerView.bounds.width
        )
        
        containerView.transform = .identity // Reset to get unaltered frame
        let translationDelta = anchorPointDelta(from: context, popoverRect: containerView.frame)
        
        containerView.transform = CGAffineTransform(translationX: translationDelta.x, y: translationDelta.y)
            .scaledBy(x: scale, y: scale)
            .rotated(by: rotation)
            .translatedBy(x: -translationDelta.x, y: -translationDelta.y)
        
        if pan.state == .ended {
            let passedVelocityThreshold: Bool
            let velocityThreshold: CGFloat = 100.0
            
            switch containerView.arrowDirection {
            case .up:
                passedVelocityThreshold = pan.velocity(in: pan.view).y < -velocityThreshold
            case .down:
                passedVelocityThreshold = pan.velocity(in: pan.view).y > velocityThreshold
            }
            
            if contentController.popoverShouldDismiss(self) && (passedVelocityThreshold || scale < 0.5) {
                dismiss(animated: true)
            } else {
                UIView.animate(withDuration: 0.5, delay: 0, usingSpringWithDamping: 0.7, initialSpringVelocity: 0, options: [.beginFromCurrentState, .allowUserInteraction], animations: {
                    self.containerView.transform = .identity
                })
            }
        }
        
        if pan.state == .cancelled {
            UIView.animate(withDuration: 0.5, delay: 0, usingSpringWithDamping: 0.7, initialSpringVelocity: 0, options: [.beginFromCurrentState, .allowUserInteraction], animations: {
                self.containerView.transform = .identity
            })
        }
    }
}

// MARK: - BasicAnimationControllerDelegate
extension PopoverController: BasicAnimationControllerDelegate {
    
    func animatePresentation(context: UIViewControllerContextTransitioning) {
        guard let popoverContext = presentationContext else {
            context.completeTransition(false)
            return
        }
        
        context.containerView.addSubview(view)
        
        let originViewFrame = view.convert(popoverContext.originView.frame, from: popoverContext.originView.superview)
        let originLayoutGuide = UILayoutGuide()
        context.containerView.addLayoutGuide(originLayoutGuide)
        
        originLayoutGuide.snp.makeConstraints {
            $0.top.equalTo(self.view).offset(originViewFrame.minY)
            $0.left.equalTo(self.view).offset(originViewFrame.minX)
            $0.size.equalTo(originViewFrame.size)
        }
        
        var origin = CGPoint.zero
        var size = popoverContext.presentedSize
        if !contentController.extendEdgeIntoArrow {
            if case .up = containerView.arrowDirection {
                origin.y = PopoverUX.arrowSize.height
            }
            size.height += PopoverUX.arrowSize.height
        }
        contentController.view.frame = CGRect(origin: origin, size: size)
        
        containerView.snp.makeConstraints {
            switch containerView.arrowDirection {
            case .down:
                $0.bottom.equalTo(originLayoutGuide.snp.top).offset(-arrowDistance)
            case .up:
                $0.top.equalTo(originLayoutGuide.snp.bottom).offset(arrowDistance)
            }
            $0.top.greaterThanOrEqualTo(self.view.safeArea.top).offset(outerMargins.top)
            $0.bottom.lessThanOrEqualTo(self.view.safeArea.bottom).offset(-outerMargins.bottom)
            $0.left.greaterThanOrEqualTo(self.view.safeArea.left).offset(outerMargins.left)
            $0.right.lessThanOrEqualTo(self.view.safeArea.right).offset(-outerMargins.right)
            $0.centerX.equalTo(originLayoutGuide).priority(.high)
        }
        
        backgroundOverlayView.alpha = 0.0
        backgroundOverlayView.basicAnimate(property: kPOPViewAlpha, key: "alpha") { animation, _ in
            animation.toValue = 1.0
            animation.duration = 0.3
        }
        
        containerView.alpha = 0.0
        containerView.springAnimate(property: kPOPViewAlpha, key: "alpha") { animation, inProgress in
            animation.toValue = 1.0
            animation.springSpeed = 16.0
            animation.springBounciness = 6.0
            animation.clampMode = POPAnimationClampFlags.end.rawValue
        }
        
        view.layoutIfNeeded()
        let translationDelta = anchorPointDelta(from: popoverContext, popoverRect: containerView.frame)
        
        containerView.arrowOrigin = CGPoint(x: containerView.bounds.midX + translationDelta.x, y: 0.0)
        
        containerView.transform = CGAffineTransform(translationX: translationDelta.x, y: translationDelta.y)
            .scaledBy(x: 0.001, y: 0.001)
            .translatedBy(x: -translationDelta.x, y: -translationDelta.y)
        
        UIView.animate(withDuration: 0.5, delay: 0, usingSpringWithDamping: 0.7, initialSpringVelocity: 0, options: [.beginFromCurrentState, .allowUserInteraction], animations: {
            self.containerView.transform = .identity
        })
        context.completeTransition(true)
    }
    
    func animateDismissal(context: UIViewControllerContextTransitioning) {
        guard let popoverContext = presentationContext else {
            context.completeTransition(false)
            return
        }
        
        backgroundOverlayView.basicAnimate(property: kPOPViewAlpha, key: "alpha") { animation, _ in
            animation.toValue = 0.0
            animation.duration = 0.15
        }
        
        containerView.springAnimate(property: kPOPViewAlpha, key: "alpha") { animation, inProgress in
            animation.toValue = 0.0
            animation.springSpeed = 16.0
            animation.springBounciness = 6.0
            animation.clampMode = POPAnimationClampFlags.end.rawValue
        }
        
        let oldTransform = containerView.transform
        containerView.transform = .identity // Reset to get unaltered frame
        let translationDelta = anchorPointDelta(from: popoverContext, popoverRect: containerView.frame)
        containerView.transform = oldTransform // Make sure to animate transform from a possibly altered transform
        
        UIView.animate(withDuration: 0.15, delay: 0, options: [.beginFromCurrentState, .allowUserInteraction], animations: {
            self.containerView.transform = CGAffineTransform(translationX: translationDelta.x, y: translationDelta.y)
                .scaledBy(x: 0.001, y: 0.001)
                .translatedBy(x: -translationDelta.x, y: -translationDelta.y)
        }) { finished in
            context.completeTransition(finished)
        }
    }
}

// MARK: - UIViewControllerTransitioningDelegate
extension PopoverController: UIViewControllerTransitioningDelegate {
    
    func animationController(forPresented presented: UIViewController, presenting: UIViewController, source: UIViewController) -> UIViewControllerAnimatedTransitioning? {
        return BasicAnimationController(delegate: self, direction: .presenting)
    }
    
    func animationController(forDismissed dismissed: UIViewController) -> UIViewControllerAnimatedTransitioning? {
        return BasicAnimationController(delegate: self, direction: .dismissing)
    }
}

extension PopoverController: UIGestureRecognizerDelegate {
    
    func gestureRecognizerShouldBegin(_ gestureRecognizer: UIGestureRecognizer) -> Bool {
        return contentController.isPanToDismissEnabled
    }
}

extension PopoverController: UINavigationControllerDelegate {
    func navigationController(_ navigationController: UINavigationController, willShow viewController: UIViewController, animated: Bool) {
        
        if case .preferredContentSize = contentSizeBehavior {
            var size = viewController.preferredContentSize
            size.width = min(size.width, UIScreen.main.bounds.width - outerMargins.left - outerMargins.right)
            size.height = min(size.height, UIScreen.main.bounds.height - containerView.frame.origin.y - view.safeAreaInsets.bottom - arrowDistance)
            navigationController.preferredContentSize = size
        }
    }
}<|MERGE_RESOLUTION|>--- conflicted
+++ resolved
@@ -69,7 +69,6 @@
     /// Whether or not to automatically dismiss the popup when the device orientation changes
     var dismissesOnOrientationChanged = true
     
-<<<<<<< HEAD
     /// Defines the desired color for the entire popup menu
     /// Child controller may specify their own `backgroundColor`, however arrow/carrot color is also handled here
     var color: UIColor? {
@@ -77,10 +76,9 @@
             containerView.color = color
         }
     }
-=======
+    
     /// Allows the presenter to know when the popover was dismissed by some gestural action.
     var popoverDidDismiss: ((_ popoverController: PopoverController) -> Void)?
->>>>>>> 94c26b1d
     
     let contentSizeBehavior: ContentSizeBehavior
     
